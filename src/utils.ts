--- conflicted
+++ resolved
@@ -1,84 +1,13 @@
-<<<<<<< HEAD
+// SPDX-License-Identifier: LGPL-3.0-or-later
 import { withErrno } from 'kerium';
-=======
-// SPDX-License-Identifier: LGPL-3.0-or-later
-import { withErrno, type Exception } from 'kerium';
->>>>>>> 12cb94fc
 import type * as fs from 'node:fs';
 import { resolve } from './path.js';
 import { type V_Context } from './internal/contexts.js';
 import "./internal/init_context.js";
 
-<<<<<<< HEAD
 // NOTE: without utils_base.ts, there is a circular dependency with path.ts
 export * from './utils_base.js';
-=======
-declare global {
-	function atob(data: string): string;
-	function btoa(data: string): string;
-}
 
-/**
- * Decodes a directory listing
- * @hidden
- */
-export function decodeDirListing(data: Uint8Array): Record<string, number> {
-	return JSON.parse(decodeUTF8(data), (k, v) =>
-		k == '' ? v : typeof v == 'string' ? BigInt(v).toString(16).slice(0, Math.min(v.length, 8)) : (v as number)
-	);
-}
-
-/**
- * Encodes a directory listing
- * @hidden
- */
-export function encodeDirListing(data: Record<string, number>): Uint8Array {
-	return encodeUTF8(JSON.stringify(data));
-}
-
-export type Callback<Args extends unknown[] = [], NoError = null> = (e: Exception | NoError, ...args: OptionalTuple<Args>) => unknown;
-
-/**
- * Normalizes a mode
- * @param def default
- * @internal
- */
-export function normalizeMode(mode: unknown, def?: number): number {
-	if (typeof mode == 'number') return mode;
-
-	if (typeof mode == 'string') {
-		const parsed = parseInt(mode, 8);
-		if (!isNaN(parsed)) {
-			return parsed;
-		}
-	}
-
-	if (typeof def == 'number') return def;
-
-	throw withErrno('EINVAL', 'Invalid mode: ' + mode?.toString());
-}
-
-/**
- * Normalizes a time
- * @internal
- */
-export function normalizeTime(time: string | number | Date): number {
-	if (time instanceof Date) return time.getTime();
-
-	try {
-		return Number(time);
-	} catch {
-		throw withErrno('EINVAL', 'Invalid time.');
-	}
-}
-
-/**
- * TypeScript is dumb, so we need to assert the type of a value sometimes.
- * For example, after calling `normalizePath`, TS still thinks the type is `PathLike` and not `string`.
- * @internal @hidden
- */
-export function __assertType<T>(value: unknown): asserts value is T {}
->>>>>>> 12cb94fc
 
 /**
  * Normalizes a path
@@ -96,59 +25,7 @@
 	p = p.replaceAll(/[/\\]+/g, '/');
 
 	// Note: PWD is not resolved here, it is resolved later.
-<<<<<<< HEAD
 	return noResolve ? p : resolve.call(this, p);
-=======
-	return noResolve ? p : resolve(p);
-}
-
-/**
- * Normalizes options
- * @param options options to normalize
- * @param encoding default encoding
- * @param flag default flag
- * @param mode default mode
- * @internal
- */
-export function normalizeOptions(
-	options: fs.WriteFileOptions | (fs.EncodingOption & { flag?: fs.OpenMode }) | undefined,
-	encoding: BufferEncoding | null = 'utf8',
-	flag: string,
-	mode: number = 0
-): fs.ObjectEncodingOptions & { flag: string; mode: number } {
-	if (typeof options != 'object' || options === null) {
-		return {
-			encoding: typeof options == 'string' ? options : (encoding ?? null),
-			flag,
-			mode,
-		};
-	}
-
-	return {
-		encoding: typeof options?.encoding == 'string' ? options.encoding : (encoding ?? null),
-		flag: typeof options?.flag == 'string' ? options.flag : flag,
-		mode: normalizeMode('mode' in options ? options?.mode : null, mode),
-	};
-}
-
-/**
- * Converts a glob pattern to a regular expression
- * @internal
- */
-export function globToRegex(pattern: string): RegExp {
-	pattern = pattern
-		.replace(/([.?+^$(){}|[\]/])/g, '$1')
-		.replace(/\*\*/g, '.*')
-		.replace(/\*/g, '[^/]*')
-		.replace(/\?/g, '.');
-	return new RegExp(`^${pattern}$`);
-}
-
-export async function waitOnline(worker: NodeWorker): Promise<void> {
-	const online = Promise.withResolvers<void>();
-	setTimeout(() => online.reject(withErrno('ETIMEDOUT')), 500);
-	worker.on('online', online.resolve);
-	await online.promise;
 }
 
 /**
@@ -156,5 +33,4 @@
  */
 export function _tempDirName(prefix: fs.PathLike) {
 	return `/tmp/${normalizePath(prefix, true)}${Date.now()}-${Math.random().toString(36).slice(2)}`;
->>>>>>> 12cb94fc
 }