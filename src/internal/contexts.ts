--- conflicted
+++ resolved
@@ -1,10 +1,4 @@
-<<<<<<< HEAD
-=======
 // SPDX-License-Identifier: LGPL-3.0-or-later
-// This needs to be in a separate file to avoid circular dependencies
-import type { Bound } from 'utilium';
-import type * as path from '../path.js';
->>>>>>> 12cb94fc
 import type { SyncHandle } from '../vfs/file.js';
 import type { Credentials, CredentialsInit } from './credentials.js';
 import type { FileSystem } from './filesystem.js';
