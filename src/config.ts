import type { Backend, BackendConfiguration, FilesystemOf, SharedConfig } from './backends/backend.js';
import type { Device, DeviceDriver } from './internal/devices.js';

import { log, withErrno } from 'kerium';
import { checkOptions, isBackend, isBackendConfig } from './backends/backend.js';
import { defaultContext } from './internal/contexts.js';
import { createCredentials } from './internal/credentials.js';
import { DeviceFS } from './internal/devices.js';
import { FileSystem } from './internal/filesystem.js';
import { _setAccessChecks } from './vfs/config.js';
import * as defaultFs from './vfs/index.js';
import { mounts } from './vfs/shared.js';
import type { V_Context } from './internal/contexts.js';

/**
 * Update the configuration of a file system.
 * @category Backends and Configuration
 */
export function configureFileSystem(fs: FileSystem, config: SharedConfig): void {
	if (config.disableAsyncCache) fs.attributes.set('no_async_preload');
	if (config.caseFold) fs.attributes.set('case_fold', config.caseFold);
}

/**
 * Configuration for a specific mount point
 * @category Backends and Configuration
 */
export type MountConfiguration<T extends Backend> = FilesystemOf<T> | BackendConfiguration<T> | T;

function isMountConfig<T extends Backend>(arg: unknown): arg is MountConfiguration<T> {
	return isBackendConfig(arg) || isBackend(arg) || arg instanceof FileSystem;
}

/**
 * Retrieve a file system with `configuration`.
 * @category Backends and Configuration
 * @see MountConfiguration
 */
export async function resolveMountConfig<T extends Backend>(configuration: MountConfiguration<T>, _depth = 0): Promise<FilesystemOf<T>> {
	if (typeof configuration !== 'object' || configuration == null) {
		throw log.err(withErrno('EINVAL', 'Invalid options on mount configuration'));
	}

	if (!isMountConfig(configuration)) {
		throw log.err(withErrno('EINVAL', 'Invalid mount configuration'));
	}

	if (configuration instanceof FileSystem) {
		await configuration.ready();
		return configuration;
	}

	if (isBackend(configuration)) {
		configuration = { backend: configuration } as BackendConfiguration<T>;
	}

	for (const [key, value] of Object.entries(configuration)) {
		if (key == 'backend') continue;
		if (!isMountConfig(value)) continue;

		log.info('Resolving nested mount configuration: ' + key);

		if (_depth > 10) {
			throw log.err(withErrno('EINVAL', 'Invalid configuration, too deep and possibly infinite'));
		}

		(configuration as Record<string, FileSystem>)[key] = await resolveMountConfig(value, ++_depth);
	}

	const { backend } = configuration;

	if (typeof backend.isAvailable == 'function' && !(await backend.isAvailable(configuration))) {
		throw log.err(withErrno('EPERM', 'Backend not available: ' + backend.name));
	}

	checkOptions(backend, configuration);
<<<<<<< HEAD
	const mountFs = (await backend.create(configuration)) as FilesystemOf<T>;
	if (configuration.disableAsyncCache) mountFs.attributes.set('no_async');
	await mountFs.ready();
	return mountFs;
=======
	const mount = (await backend.create(configuration)) as FilesystemOf<T>;
	configureFileSystem(mount, configuration);
	await mount.ready();
	return mount;
>>>>>>> 9860d4ce
}

/**
 * An object mapping mount points to backends
 * @category Backends and Configuration
 */
export interface ConfigMounts {
	[K: string]: Backend;
}

/**
 * Configuration
 * @category Backends and Configuration
 */
export interface Configuration<T extends ConfigMounts> extends SharedConfig {
	/**
	 * An object mapping mount points to mount configuration
	 */
	mounts: { [K in keyof T]: MountConfiguration<T[K]> };

	/**
	 * The uid to use
	 * @default 0
	 */
	uid: number;

	/**
	 * The gid to use
	 * @default 0
	 */
	gid: number;

	/**
	 * Whether to automatically add normal Linux devices
	 * @default false
	 */
	addDevices: boolean;

	/**
	 * If true, disables *all* permissions checking.
	 *
	 * This can increase performance.
	 * @default false
	 */
	disableAccessChecks: boolean;

	/**
	 * If true, files will only sync to the file system when closed.
	 * This overrides `disableUpdateOnRead`
	 *
	 * This can increase performance.
	 * @experimental
	 * @default false
	 */
	onlySyncOnClose: boolean;

	/**
	 * Configurations options for the log.
	 */
<<<<<<< HEAD
	log: LogConfiguration;
    
	/**
	 * FileSystem (for isolated trees only)
	 */
    fs: typeof defaultFs;
=======
	log: log.Configuration;
>>>>>>> 9860d4ce
}

/**
 * Configures ZenFS with single mount point /
 * @category Backends and Configuration
 */
export async function configureSingle<T extends Backend>(configuration: MountConfiguration<T>): Promise<void> {
    const fs = configuration.fs || defaultFs;
	if (!isBackendConfig(configuration)) {
		throw new TypeError('Invalid single mount point configuration');
	}

	const resolved = await resolveMountConfig(configuration);
	fs.umount('/');
	fs.mount('/', resolved);
}

/**
 * Like `fs.mount`, but it also creates missing directories.
 * @privateRemarks
 * This is implemented as a separate function to avoid a circular dependency between vfs/shared.ts and other vfs layer files.
 * @internal
 */
async function mountHelper(path: string, mountFs: FileSystem, fs=defaultFs): Promise<void> {
	if (path == '/') {
		fs.mount(path, mountFs);
		return;
	}

	const stats = await fs.promises.stat(path).catch(() => null);
	if (!stats) {
		await fs.promises.mkdir(path, { recursive: true });
	} else if (!stats.isDirectory()) {
		throw withErrno('ENOTDIR', 'Missing directory at mount point: ' + path);
	}
	fs.mount(path, mountFs);
}

/**
 * @category Backends and Configuration
 */
<<<<<<< HEAD
export function addDevice(driver: DeviceDriver, options?: object, ctx?: V_Context): Device {
    const mts = ctx?.mounts || mounts;
	const devfs = mts.get('/dev');
	if (!(devfs instanceof DeviceFS)) throw crit(new ErrnoError(Errno.ENOTSUP, '/dev does not exist or is not a device file system'));
=======
export function addDevice(driver: DeviceDriver, options?: object): Device {
	const devfs = mounts.get('/dev');
	if (!(devfs instanceof DeviceFS)) throw log.crit(withErrno('ENOTSUP', '/dev does not exist or is not a device file system'));
>>>>>>> 9860d4ce
	return devfs._createDevice(driver, options);
}

/**
 * Configures ZenFS with `configuration`
 * @category Backends and Configuration
 * @see Configuration
 */
export async function configure<T extends ConfigMounts>(configuration: Partial<Configuration<T>>): Promise<void> {
<<<<<<< HEAD
    const fs = configuration.fs || defaultFs;
	const uid = 'uid' in configuration ? configuration.uid || 0 : 0;
	const gid = 'gid' in configuration ? configuration.gid || 0 : 0;

	Object.assign(defaultContext.credentials, createCredentials({ uid, gid }));
=======
	Object.assign(
		defaultContext.credentials,
		createCredentials({
			uid: configuration.uid || 0,
			gid: configuration.gid || 0,
		})
	);
>>>>>>> 9860d4ce

	_setAccessChecks(!configuration.disableAccessChecks);

	if (configuration.log) log.configure(configuration.log);

	if (configuration.mounts) {
		// sort to make sure any root replacement is done first
		for (const [_point, mountConfig] of Object.entries(configuration.mounts).sort(([a], [b]) => (a.length > b.length ? 1 : -1))) {
			const point = _point.startsWith('/') ? _point : '/' + _point;

			if (isBackendConfig(mountConfig)) {
				mountConfig.disableAsyncCache ??= configuration.disableAsyncCache || false;
				mountConfig.caseFold ??= configuration.caseFold;
			}

			if (point == '/') fs.umount('/');

			await mountHelper(point, await resolveMountConfig(mountConfig), fs);
		}
	}

	for (const fs of mounts.values()) {
		configureFileSystem(fs, configuration);
	}

	if (configuration.addDevices && !mounts.has('/dev')) {
		const devfs = new DeviceFS();
		devfs.addDefaults();
		await devfs.ready();
		await mountHelper('/dev', devfs, fs);
	}
}<|MERGE_RESOLUTION|>--- conflicted
+++ resolved
@@ -74,17 +74,10 @@
 	}
 
 	checkOptions(backend, configuration);
-<<<<<<< HEAD
 	const mountFs = (await backend.create(configuration)) as FilesystemOf<T>;
-	if (configuration.disableAsyncCache) mountFs.attributes.set('no_async');
+	configureFileSystem(mountFs, configuration);
 	await mountFs.ready();
 	return mountFs;
-=======
-	const mount = (await backend.create(configuration)) as FilesystemOf<T>;
-	configureFileSystem(mount, configuration);
-	await mount.ready();
-	return mount;
->>>>>>> 9860d4ce
 }
 
 /**
@@ -144,16 +137,12 @@
 	/**
 	 * Configurations options for the log.
 	 */
-<<<<<<< HEAD
 	log: LogConfiguration;
     
 	/**
 	 * FileSystem (for isolated trees only)
 	 */
     fs: typeof defaultFs;
-=======
-	log: log.Configuration;
->>>>>>> 9860d4ce
 }
 
 /**
@@ -195,16 +184,10 @@
 /**
  * @category Backends and Configuration
  */
-<<<<<<< HEAD
 export function addDevice(driver: DeviceDriver, options?: object, ctx?: V_Context): Device {
     const mts = ctx?.mounts || mounts;
-	const devfs = mts.get('/dev');
-	if (!(devfs instanceof DeviceFS)) throw crit(new ErrnoError(Errno.ENOTSUP, '/dev does not exist or is not a device file system'));
-=======
-export function addDevice(driver: DeviceDriver, options?: object): Device {
 	const devfs = mounts.get('/dev');
 	if (!(devfs instanceof DeviceFS)) throw log.crit(withErrno('ENOTSUP', '/dev does not exist or is not a device file system'));
->>>>>>> 9860d4ce
 	return devfs._createDevice(driver, options);
 }
 
@@ -214,13 +197,7 @@
  * @see Configuration
  */
 export async function configure<T extends ConfigMounts>(configuration: Partial<Configuration<T>>): Promise<void> {
-<<<<<<< HEAD
     const fs = configuration.fs || defaultFs;
-	const uid = 'uid' in configuration ? configuration.uid || 0 : 0;
-	const gid = 'gid' in configuration ? configuration.gid || 0 : 0;
-
-	Object.assign(defaultContext.credentials, createCredentials({ uid, gid }));
-=======
 	Object.assign(
 		defaultContext.credentials,
 		createCredentials({
@@ -228,7 +205,6 @@
 			gid: configuration.gid || 0,
 		})
 	);
->>>>>>> 9860d4ce
 
 	_setAccessChecks(!configuration.disableAccessChecks);
 
