--- conflicted
+++ resolved
@@ -11,13 +11,8 @@
 import type { ResolvedPath } from './shared.js';
 import type { FileContents, GlobOptionsU, OpenOptions, ReaddirOptions } from './types.js';
 
-<<<<<<< HEAD
 import { Buffer } from 'node:buffer';
-import { _throw, decodeUTF8, pick } from 'utilium';
-=======
-import { Buffer } from 'buffer';
 import { Exception, rethrow, setUVMessage, UV } from 'kerium';
->>>>>>> 9860d4ce
 import { defaultContext } from '../internal/contexts.js';
 import { hasAccess, InodeFlags, isBlockDevice, isCharacterDevice, isDirectory, isSymbolicLink } from '../internal/inode.js';
 import { basename, dirname, join, matchesGlob, parse, resolve } from '../path.js';
