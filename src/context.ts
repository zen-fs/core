--- conflicted
+++ resolved
@@ -1,11 +1,8 @@
-<<<<<<< HEAD
+// SPDX-License-Identifier: LGPL-3.0-or-later
 import type { Bound } from 'utilium';
 import type { Credentials, CredentialsInit } from './internal/credentials.js';
 import type { FSContext, V_Context } from './internal/contexts.js';
 
-=======
-// SPDX-License-Identifier: LGPL-3.0-or-later
->>>>>>> 12cb94fc
 import { bindFunctions } from 'utilium';
 import { getContext, allContexts, rootContexts } from './internal/contexts.js';
 import { _createUnboundRootContext, _createUnboundChildContext } from './internal/init_context.js';
