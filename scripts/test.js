#!/usr/bin/env node

import { execSync } from 'node:child_process';
import { existsSync, globSync, mkdirSync, rmSync } from 'node:fs';
import { join, parse, basename } from 'node:path';
import { parseArgs } from 'node:util';

const { values: options, positionals } = parseArgs({
<<<<<<< HEAD
    options: {
        // Output
        help: { short: 'h', type: 'boolean', default: false },
        verbose: { short: 'v', type: 'boolean', default: false },
        quiet: { short: 'q', type: 'boolean', default: false },
        log: { short: 'l', type: 'string', default: '' },
        'file-names': { short: 'N', type: 'boolean', default: false },
        ci: { short: 'C', type: 'boolean', default: false },

        // Test behavior
        test: { short: 't', type: 'string' },
        force: { short: 'f', type: 'boolean', default: false },
        auto: { short: 'a', type: 'boolean', default: false },
        build: { short: 'b', type: 'boolean', default: false },
        common: { short: 'c', type: 'boolean', default: false },
        inspect: { short: 'I', type: 'boolean', default: false },
        skip: { short: 's', type: 'string' },
        'exit-on-fail': { short: 'e', type: 'boolean' },

        // Coverage
        coverage: { type: 'string', default: 'tests/.coverage' },
        preserve: { short: 'p', type: 'boolean' },
        report: { type: 'boolean', default: false },
        clean: { type: 'boolean', default: false },
    },
    allowPositionals: true,
=======
	options: {
		// Output
		help: { short: 'h', type: 'boolean', default: false },
		verbose: { short: 'v', type: 'boolean', default: false },
		quiet: { short: 'q', type: 'boolean', default: false },
		log: { short: 'l', type: 'string', default: '' },
		'file-names': { short: 'N', type: 'boolean', default: false },
		ci: { short: 'C', type: 'boolean', default: false },

		// Test behavior
		test: { short: 't', type: 'string' },
		force: { short: 'f', type: 'boolean', default: false },
		auto: { short: 'a', type: 'boolean', default: false },
		build: { short: 'b', type: 'boolean', default: false },
		common: { short: 'c', type: 'boolean', default: false },
		inspect: { short: 'I', type: 'boolean', default: false },
		skip: { short: 's', type: 'string', multiple: true, default: [] },
		'exit-on-fail': { short: 'e', type: 'boolean' },

		// Coverage
		coverage: { type: 'string', default: 'tests/.coverage' },
		preserve: { short: 'p', type: 'boolean' },
		report: { type: 'boolean', default: false },
		clean: { type: 'boolean', default: false },
	},
	allowPositionals: true,
>>>>>>> 12cb94fc
});

if (options.help) {
    console.log(`zenfs-test [...options] <...paths> 

Paths: The setup files to run tests on

Behavior:
    -a, --auto            Automatically detect setup files
    -b, --build           Run the npm build script prior to running tests
    -c, --common          Also run tests not specific to any backend
    -e, --exit-on-fail    If any tests suites fail, exit immediately
    -t, --test <glob>     Which FS test suite(s) to run
    -f, --force           Whether to use --test-force-exit
    -I, --inspect         Use the inspector for debugging
	-s, --skip <pattern>  Skip tests with names matching the given pattern. Can be specified multiple times.

Output:
    -h, --help          Outputs this help message
    -v, --verbose       Output verbose messages
    -q, --quiet         Don't output normal messages
    -l, --logs <level>  Change the default log level for test output. Level can be a number or string
    -N, --file-names    Use full file paths for tests from setup files instead of the base name
    -C, --ci            Continuous integration (CI) mode. This interacts with the Github
                        Checks API for better test status. Requires @octokit/action

Coverage:
    --coverage <dir>    Override the default coverage data directory
    -p, --preserve      Do not delete or report coverage data
    --report            ONLY report coverage
    --clean             ONLY clean up coverage directory`);
    process.exit();
}

if (options.quiet && options.verbose) {
    console.error('ERROR: Can not specify --verbose and --quiet');
    process.exit(1);
}

process.env.NODE_V8_COVERAGE = options.coverage;
process.env.ZENFS_LOG_LEVEL = options.log;

if (options.clean) {
    rmSync(options.coverage, { recursive: true, force: true });
    process.exit();
}

if (options.report) {
    execSync('npx c8 report --reporter=text', { stdio: 'inherit' });
    rmSync(options.coverage, { recursive: true, force: true });
    process.exit();
}

let ci;
if (options.ci) ci = await import('./ci.js');

options.verbose && options.force && console.debug('Forcing tests to exit (--test-force-exit)');

if (options.build) {
    !options.quiet && process.stdout.write('Building... ');
    try {
        execSync('npm run build');
        console.log('done.');
    } catch {
        console.warn('failed, continuing without it.');
    }
}

if (!existsSync(join(import.meta.dirname, '../dist'))) {
    console.error('ERROR: Missing build. If you are using an installed package, please submit a bug report.');
    process.exit(1);
}

if (options.auto) {
    let sum = 0;

    for (const pattern of ['**/tests/setup/*.ts', '**/tests/setup-*.ts']) {
        const files = await globSync(pattern).filter(f => !f.includes('node_modules'));
        sum += files.length;
        positionals.push(...files);
    }

    !options.quiet && console.log(`Auto-detected ${sum} test setup files`);
}

/**
 * Colorizes some text
 * @param {string} text Text to color
 * @param {string | number} code ANSI escape code
 * @returns
 */
function color(text, code) {
    return `\x1b[${code}m${text}\x1b[0m`;
}

async function status(name) {
    const start = performance.now();

    if (options.ci) await ci.startCheck(name);

    const time = () => {
        let delta = Math.round(performance.now() - start),
            unit = 'ms';

        if (delta > 5000) {
            delta /= 1000;
            unit = 's';
        }

        return color(`(${delta} ${unit})`, '2;37');
    };

    const maybeName = options.verbose ? `: ${name}` : '';

    return {
        async pass() {
            if (!options.quiet) console.log(`${color('passed', 32)}${maybeName} ${time()}`);
            if (options.ci) await ci.completeCheck(name, 'success');
        },
        async skip() {
            if (!options.quiet) console.log(`${color('skipped', 33)}${maybeName} ${time()}`);
            if (options.ci) await ci.completeCheck(name, 'skipped');
        },
        async fail() {
            console.error(`${color('failed', '1;31')}${maybeName} ${time()}`);
            if (options.ci) await ci.completeCheck(name, 'failure');
            process.exitCode = 1;
            if (options['exit-on-fail']) process.exit();
        },
    };
}

if (!options.preserve) rmSync(options.coverage, { force: true, recursive: true });
mkdirSync(options.coverage, { recursive: true });

if (options.common) {
    !options.quiet && process.stdout.write('Running common tests...' + (options.verbose ? '\n' : ' '));
    const { pass, fail } = await status('Common tests');
    try {
        execSync(
            `tsx ${options.inspect ? 'inspect' : ''} ${options.force ? '--test-force-exit' : ''} --test ${options.preserve ? '' : '--experimental-test-coverage'} 'tests/*.test.ts' 'tests/**/!(fs)/*.test.ts'`,
            {
                stdio: ['ignore', options.verbose ? 'inherit' : 'ignore', 'inherit'],
            }
        );
        await pass();
    } catch {
        await fail();
    }
}

const testsGlob = join(import.meta.dirname, `../tests/fs/${options.test || '*'}.test.ts`);

for (const setupFile of positionals) {
<<<<<<< HEAD
    if (!existsSync(setupFile)) {
        !options.quiet && console.warn('Skipping tests for non-existent setup file:', setupFile);
        continue;
    }

    process.env.SETUP = setupFile;
    process.env.VERBOSE = +options.verbose;

    const name = options['file-names'] && !options.ci ? setupFile : parse(setupFile).name;

    if (!options.quiet) {
        if (options.verbose) console.log('Running tests:', name);
        else process.stdout.write(`Running tests: ${name}... `);
    }

    const { pass, fail, skip } = await status(name);

    if (basename(setupFile).startsWith('_')) {
        await skip();
        continue;
    }

    try {
        execSync(
            [
                'tsx --trace-deprecation',
                options.inspect ? '--inspect' : '',
                '--test --experimental-test-coverage',
                options.force ? '--test-force-exit' : '',
                options.skip ? `--test-skip-pattern=${options.skip}` : '',
                `'${testsGlob.replaceAll("'", "\\'")}'`,
                process.env.CMD,
            ].join(' '),
            {
                stdio: ['ignore', options.verbose ? 'inherit' : 'ignore', 'inherit'],
            }
        );
        await pass();
    } catch {
        await fail();
    }
=======
	if (!existsSync(setupFile)) {
		!options.quiet && console.warn('Skipping tests for non-existent setup file:', setupFile);
		continue;
	}

	process.env.SETUP = setupFile;
	process.env.VERBOSE = +options.verbose;

	const name = options['file-names'] && !options.ci ? setupFile : parse(setupFile).name;

	if (!options.quiet) {
		if (options.verbose) console.log('Running tests:', name);
		else process.stdout.write(`Running tests: ${name}... `);
	}

	const { pass, fail, skip } = await status(name);

	if (basename(setupFile).startsWith('_')) {
		await skip();
		continue;
	}

	try {
		execSync(
			[
				'tsx --trace-deprecation',
				options.inspect ? '--inspect' : '',
				'--test --experimental-test-coverage',
				options.force ? '--test-force-exit' : '',
				options.skip.length ? `--test-skip-pattern='${options.skip.join('|').replaceAll("'", "\\'")}'` : '',
				`'${testsGlob.replaceAll("'", "\\'")}'`,
				process.env.CMD,
			].join(' '),
			{
				stdio: ['ignore', options.verbose ? 'inherit' : 'ignore', 'inherit'],
			}
		);
		await pass();
	} catch {
		await fail();
	}
>>>>>>> 12cb94fc
}

if (!options.preserve) {
    execSync('npx c8 report --reporter=text', { stdio: 'inherit' });
    rmSync(options.coverage, { recursive: true });
}<|MERGE_RESOLUTION|>--- conflicted
+++ resolved
@@ -6,7 +6,6 @@
 import { parseArgs } from 'node:util';
 
 const { values: options, positionals } = parseArgs({
-<<<<<<< HEAD
     options: {
         // Output
         help: { short: 'h', type: 'boolean', default: false },
@@ -33,34 +32,6 @@
         clean: { type: 'boolean', default: false },
     },
     allowPositionals: true,
-=======
-	options: {
-		// Output
-		help: { short: 'h', type: 'boolean', default: false },
-		verbose: { short: 'v', type: 'boolean', default: false },
-		quiet: { short: 'q', type: 'boolean', default: false },
-		log: { short: 'l', type: 'string', default: '' },
-		'file-names': { short: 'N', type: 'boolean', default: false },
-		ci: { short: 'C', type: 'boolean', default: false },
-
-		// Test behavior
-		test: { short: 't', type: 'string' },
-		force: { short: 'f', type: 'boolean', default: false },
-		auto: { short: 'a', type: 'boolean', default: false },
-		build: { short: 'b', type: 'boolean', default: false },
-		common: { short: 'c', type: 'boolean', default: false },
-		inspect: { short: 'I', type: 'boolean', default: false },
-		skip: { short: 's', type: 'string', multiple: true, default: [] },
-		'exit-on-fail': { short: 'e', type: 'boolean' },
-
-		// Coverage
-		coverage: { type: 'string', default: 'tests/.coverage' },
-		preserve: { short: 'p', type: 'boolean' },
-		report: { type: 'boolean', default: false },
-		clean: { type: 'boolean', default: false },
-	},
-	allowPositionals: true,
->>>>>>> 12cb94fc
 });
 
 if (options.help) {
@@ -215,7 +186,6 @@
 const testsGlob = join(import.meta.dirname, `../tests/fs/${options.test || '*'}.test.ts`);
 
 for (const setupFile of positionals) {
-<<<<<<< HEAD
     if (!existsSync(setupFile)) {
         !options.quiet && console.warn('Skipping tests for non-existent setup file:', setupFile);
         continue;
@@ -257,49 +227,6 @@
     } catch {
         await fail();
     }
-=======
-	if (!existsSync(setupFile)) {
-		!options.quiet && console.warn('Skipping tests for non-existent setup file:', setupFile);
-		continue;
-	}
-
-	process.env.SETUP = setupFile;
-	process.env.VERBOSE = +options.verbose;
-
-	const name = options['file-names'] && !options.ci ? setupFile : parse(setupFile).name;
-
-	if (!options.quiet) {
-		if (options.verbose) console.log('Running tests:', name);
-		else process.stdout.write(`Running tests: ${name}... `);
-	}
-
-	const { pass, fail, skip } = await status(name);
-
-	if (basename(setupFile).startsWith('_')) {
-		await skip();
-		continue;
-	}
-
-	try {
-		execSync(
-			[
-				'tsx --trace-deprecation',
-				options.inspect ? '--inspect' : '',
-				'--test --experimental-test-coverage',
-				options.force ? '--test-force-exit' : '',
-				options.skip.length ? `--test-skip-pattern='${options.skip.join('|').replaceAll("'", "\\'")}'` : '',
-				`'${testsGlob.replaceAll("'", "\\'")}'`,
-				process.env.CMD,
-			].join(' '),
-			{
-				stdio: ['ignore', options.verbose ? 'inherit' : 'ignore', 'inherit'],
-			}
-		);
-		await pass();
-	} catch {
-		await fail();
-	}
->>>>>>> 12cb94fc
 }
 
 if (!options.preserve) {
