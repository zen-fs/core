import assert from 'node:assert/strict';
import { suite, test } from 'node:test';
import { canary } from 'utilium';
import { bindContext } from '../../dist/context.js';
import * as fs from '../../dist/vfs/index.js';
<<<<<<< HEAD
import { canary } from 'utilium';
import { InMemory } from "../../dist/backends/memory.js"
=======
import { configure, InMemory } from '../../dist/index.js';
>>>>>>> 9860d4ce

fs.mkdirSync('/ctx');
const { fs: ctx } = bindContext({ root: '/ctx' });

suite('Context', () => {
	test('create a file', () => {
		ctx.writeFileSync('/example.txt', 'not in real root!');
		assert.deepEqual(fs.readdirSync('/'), ['ctx']);
		assert(fs.readdirSync('/ctx').includes('example.txt'));
	});

	test('linking', async () => {
		await ctx.promises.symlink('/example.txt', '/link');
		assert.equal(await ctx.promises.readlink('link', 'utf8'), '/example.txt');
		assert.equal(await fs.promises.readlink('/ctx/link'), '/example.txt');
		assert.deepEqual(await ctx.promises.readFile('/link', 'utf-8'), await fs.promises.readFile('/ctx/example.txt', 'utf-8'));

		// The symlink should only work inside the chroot /ctx
		assert.throws(() => fs.readFileSync('/ctx/link'));
	});

	test('path resolution', async () => {
		// Correct/normal
		assert.equal(ctx.realpathSync('/'), '/');
		assert.equal(ctx.realpathSync('example.txt'), '/example.txt');
		assert.equal(ctx.realpathSync('../link'), '/example.txt');
		assert.equal(await ctx.promises.realpath('/../link'), '/example.txt');

		assert.equal(fs.realpathSync('/ctx/link'), '/example.txt');
	});

	test('break-out fails', () => {
		assert.notDeepEqual(ctx.readdirSync('/../../../'), ['ctx']);
	});

	test('watch should consider context', async () => {
		let lastFile: string | null = null,
			events = 0;
		const watcher = ctx.promises.watch('/', { recursive: true });

		const silence = canary();
		const promise = (async () => {
			for await (const event of watcher) {
				lastFile = event.filename;
				if (++events == 2) return;
			}
		})();
		silence();
		await ctx.promises.writeFile('/xpto.txt', 'in real root');
		assert.equal(lastFile, 'xpto.txt');
		await ctx.promises.unlink('/xpto.txt');
		assert.equal(lastFile, 'xpto.txt');
		await watcher.return!();
		await promise;
	});
<<<<<<< HEAD
	
    test('isolated tree', async () => {
        var { fs: fs1 } = bindContext({ root: '/', mounts: new Map([['/', InMemory.create({ label: 'root' })]]) })
        var { fs: fs2 } = bindContext({ root: '/', mounts: new Map([['/', InMemory.create({ label: 'root' })]]) })

        fs1.writeFileSync('/example.txt', 'fs1');
        fs2.writeFileSync('/example.txt', 'fs2');
        assert.equal(fs1.readFileSync('/example.txt', 'utf8'), 'fs1');
        assert.throws(() => fs.readFileSync('/example.txt', 'utf8'));
=======

	test('Path resolution of / with context root and mount point being the same', async () => {
		// @zenfs/core#226
		await configure({
			mounts: { '/bananas': InMemory },
		});

		const bananas = bindContext({ root: '/bananas' });

		fs.writeFileSync('/bananas/yellow', 'true');

		assert.deepEqual(bananas.fs.readdirSync('/'), ['yellow']);
>>>>>>> 9860d4ce
	});
});<|MERGE_RESOLUTION|>--- conflicted
+++ resolved
@@ -3,12 +3,7 @@
 import { canary } from 'utilium';
 import { bindContext } from '../../dist/context.js';
 import * as fs from '../../dist/vfs/index.js';
-<<<<<<< HEAD
-import { canary } from 'utilium';
-import { InMemory } from "../../dist/backends/memory.js"
-=======
 import { configure, InMemory } from '../../dist/index.js';
->>>>>>> 9860d4ce
 
 fs.mkdirSync('/ctx');
 const { fs: ctx } = bindContext({ root: '/ctx' });
@@ -64,17 +59,6 @@
 		await watcher.return!();
 		await promise;
 	});
-<<<<<<< HEAD
-	
-    test('isolated tree', async () => {
-        var { fs: fs1 } = bindContext({ root: '/', mounts: new Map([['/', InMemory.create({ label: 'root' })]]) })
-        var { fs: fs2 } = bindContext({ root: '/', mounts: new Map([['/', InMemory.create({ label: 'root' })]]) })
-
-        fs1.writeFileSync('/example.txt', 'fs1');
-        fs2.writeFileSync('/example.txt', 'fs2');
-        assert.equal(fs1.readFileSync('/example.txt', 'utf8'), 'fs1');
-        assert.throws(() => fs.readFileSync('/example.txt', 'utf8'));
-=======
 
 	test('Path resolution of / with context root and mount point being the same', async () => {
 		// @zenfs/core#226
@@ -87,6 +71,15 @@
 		fs.writeFileSync('/bananas/yellow', 'true');
 
 		assert.deepEqual(bananas.fs.readdirSync('/'), ['yellow']);
->>>>>>> 9860d4ce
+	});
+    
+    test('Two isolated file trees writing to same file path', async () => {
+        var { fs: fs1 } = bindContext({ root: '/', mounts: new Map([['/', InMemory.create({ label: 'root' })]]) })
+        var { fs: fs2 } = bindContext({ root: '/', mounts: new Map([['/', InMemory.create({ label: 'root' })]]) })
+
+        fs1.writeFileSync('/example.txt', 'fs1');
+        fs2.writeFileSync('/example.txt', 'fs2');
+        assert.equal(fs1.readFileSync('/example.txt', 'utf8'), 'fs1');
+        assert.throws(() => fs.readFileSync('/example.txt', 'utf8'));
 	});
 });